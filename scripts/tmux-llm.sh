--- conflicted
+++ resolved
@@ -21,25 +21,6 @@
     echo "$selected_text"
 }
 
-<<<<<<< HEAD
-=======
-# Function to display error in popup
-show_error() {
-    local error_msg="$1"
-    # Create a temporary script to avoid shell escaping issues
-    local temp_error_script
-    temp_error_script=$(mktemp)
-    cat > "$temp_error_script" << EOF
-#!/bin/bash
-printf '%s\n' $(printf %q "$error_msg")
-echo
-echo 'Press any key to close...'
-read -n 1
-EOF
-    chmod +x "$temp_error_script"
-    tmux display-popup -w 80 -h 10 -E "bash '$temp_error_script'; rm -f '$temp_error_script'"
-}
->>>>>>> 39cf435e
 
 # Main function
 main() {
@@ -67,18 +48,13 @@
 echo -n "Waiting..."
 EOF
     
-<<<<<<< HEAD
-    # Add the command to pipe input to Python script
-    echo "echo \"\$INPUT_TEXT\" | python3 \"$PYTHON_SCRIPT\" | { read -r first_line; echo -e '\r\033[K'; echo \"\$first_line\"; cat; }" >> "$temp_script"
-=======
     # Create a temporary file for the input text to avoid shell escaping issues
     local temp_input
     temp_input=$(mktemp)
     printf '%s' "$input_text" > "$temp_input"
     
-    # Add the command to pipe input from temp file to Python script
-    echo "python3 \"$PYTHON_SCRIPT\" < \"$temp_input\"" >> "$temp_script"
->>>>>>> 39cf435e
+    # Add the command to pipe input from temp file to Python script.
+    echo "python3 \"$PYTHON_SCRIPT\" < \"$temp_input\" | { read -r first_line; echo -e '\\r\\033[K'; echo \"\$first_line\"; cat; }" >> "$temp_script"
     
     # Add cleanup and footer
     cat >> "$temp_script" << EOF
