--- conflicted
+++ resolved
@@ -56,15 +56,9 @@
                 space_idx = self.buffer.find(" ")
                 word_with_space = self.buffer[:space_idx + 1]
                 word_only = word_with_space.rstrip()
-<<<<<<< HEAD
-
-                # Check if adding this word would exceed width
-                if len(self.current_line + word_only) > self.width and self.current_line.strip():
-=======
-                
+
                 # Check if adding this word would exceed width (accounting for both margins)
-                if len(self.current_line + word_only) > self.width - 2 and self.current_line.strip():
->>>>>>> d7ba10d1
+                if len(self.current_line + word_only) > self.width - 4 and self.current_line.strip():
                     # Wrap the line
                     output += self._finish_current_line()
                     self.current_line = word_only + " "  # Keep the space for the next word
@@ -79,7 +73,7 @@
         # Show partial word if we have incomplete text at the end
         if self.buffer and not self.buffer.isspace():
             temp_line = self.current_line + self.buffer
-            if len(temp_line) <= self.width - 2:  # Account for both margins
+            if len(temp_line) <= self.width - 4:  # Account for both margins
                 self.current_line = temp_line
                 output += self._show_current_line()
                 self.buffer = ""
